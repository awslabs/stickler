"""
Dedicated class for handling Hungarian matching of List[StructuredModel] fields.

This class extracts the Hungarian matching logic from StructuredModel to improve 
code organization and maintainability. The extraction preserves existing behavior
exactly, including current bugs that will be fixed in subsequent phases.

Current Behavior Preserved (including bugs):
- Uses parent field threshold instead of object match_threshold (bug)  
- Generates nested metrics for all matched pairs regardless of threshold (bug)
- Object-level counting discrepancies in some scenarios (bug)
"""

from typing import List, Dict, Any, TYPE_CHECKING
from .hungarian_helper import HungarianHelper
from .metrics_helper import MetricsHelper
from .comparable_field import ComparableField

if TYPE_CHECKING:
    from .structured_model import StructuredModel


class StructuredListComparator:
    """Handles comparison of List[StructuredModel] fields using Hungarian matching."""
    
    def __init__(self, parent_model: "StructuredModel"):
        """Initialize the comparator with reference to parent model.
        
        Args:
            parent_model: The StructuredModel instance that owns the list field
        """
        self.parent_model = parent_model
    
    def compare_struct_list_with_scores(
        self,
        gt_list: List["StructuredModel"],
        pred_list: List["StructuredModel"],
        field_name: str,
    ) -> dict:
        """Enhanced structural list comparison that returns both metrics AND scores.
        
        CRITICAL: This is the main entry point extracted from StructuredModel.
        Maintains identical behavior including current bugs for Phase 2 compatibility.
        
        Args:
            gt_list: Ground truth list of StructuredModel objects
            pred_list: Predicted list of StructuredModel objects  
            field_name: Name of the list field being compared
            
        Returns:
            Dictionary with overall metrics, nested field details, and scores
        """
        # Get field configuration - same as original
        info = self.parent_model.__class__._get_comparison_info(field_name)
        weight = info.weight
<<<<<<< HEAD
        threshold = info.threshold
        
=======

>>>>>>> 72799b84
        # PHASE 3 FIX: Use correct threshold source for Hungarian matching decisions
        # Should use the list element model's match_threshold, not the parent field's threshold
        if gt_list and hasattr(gt_list[0].__class__, "match_threshold"):
            match_threshold = gt_list[0].__class__.match_threshold
        else:
            # Fallback to default if no match_threshold defined
            match_threshold = getattr(
                self.parent_model.__class__, "match_threshold", 0.7
            )
        
        # Handle empty list cases with beautiful match statements
        early_exit_result = self._handle_struct_list_empty_cases(
            gt_list, pred_list, weight
        )
        if early_exit_result is not None:
            return early_exit_result
        
        # Normalize None to empty lists for consistent processing below
        gt_list = gt_list or []
        pred_list = pred_list or []
        
        # Calculate object-level metrics using extracted method
        (
            object_level_metrics,
            matched_pairs,
            matched_gt_indices,
            matched_pred_indices,
        ) = self._calculate_object_level_metrics(gt_list, pred_list, match_threshold)
        
        # Calculate raw similarity score using extracted method
        raw_similarity = self._calculate_struct_list_similarity(
            gt_list, pred_list, info
        )
        
        # CRITICAL FIX: For structured lists, we NEVER clip under threshold - partial matches are important
        threshold_applied_score = raw_similarity  # Always use raw score for lists
        
        # Get field-level details for nested structure (but DON'T aggregate to list level)
        # THRESHOLD-GATED RECURSION: Only generate field details for good matches
        field_details = self._calculate_nested_field_metrics(
            field_name,
            gt_list,
            pred_list,
            matched_pairs,
            matched_gt_indices,
            matched_pred_indices,
            match_threshold,
        )
        
        # Build final result structure
        final_result = {
            "overall": object_level_metrics,  # Count OBJECTS, not fields
            "fields": field_details,  # Field-level details kept separate
            "raw_similarity_score": raw_similarity,
            "similarity_score": raw_similarity,
            "threshold_applied_score": threshold_applied_score,
            "weight": weight,
        }
        
        return final_result
    
    def _handle_struct_list_empty_cases(
        self,
        gt_list: List["StructuredModel"],
        pred_list: List["StructuredModel"],
        weight: float,
    ) -> dict:
        """Handle empty list cases with beautiful match statements.
        
        Args:
            gt_list: Ground truth list (may be None)
            pred_list: Predicted list (may be None) 
            weight: Field weight for scoring
            
        Returns:
            Result dictionary if early exit needed, None if should continue processing
        """
        # Normalize None to empty lists for consistent handling
        gt_len = len(gt_list or [])
        pred_len = len(pred_list or [])
        
        match (gt_len, pred_len):
            case (0, 0):
                # Both empty lists → True Negative
                return {
                    "overall": {"tp": 0, "fa": 0, "fd": 0, "fp": 0, "tn": 1, "fn": 0},
                    "fields": {},
                    "raw_similarity_score": 1.0,
                    "similarity_score": 1.0,
                    "threshold_applied_score": 1.0,
                    "weight": weight,
                }
            case (0, pred_len):
                # GT empty, pred has items → False Alarms
                return {
                    "overall": {
                        "tp": 0,
                        "fa": pred_len,
                        "fd": 0,
                        "fp": pred_len,
                        "tn": 0,
                        "fn": 0,
                    },
                    "fields": {},
                    "raw_similarity_score": 0.0,
                    "similarity_score": 0.0,
                    "threshold_applied_score": 0.0,
                    "weight": weight,
                }
            case (gt_len, 0):
                # GT has items, pred empty → False Negatives
                return {
                    "overall": {
                        "tp": 0,
                        "fa": 0,
                        "fd": 0,
                        "fp": 0,
                        "tn": 0,
                        "fn": gt_len,
                    },
                    "fields": {},
                    "raw_similarity_score": 0.0,
                    "similarity_score": 0.0,
                    "threshold_applied_score": 0.0,
                    "weight": weight,
                }
            case _:
                # Both non-empty, continue processing
                return None

    def _calculate_object_level_metrics(
        self,
        gt_list: List["StructuredModel"],
        pred_list: List["StructuredModel"],
        match_threshold: float,
    ) -> tuple:
        """Calculate object-level metrics using Hungarian matching.
        
        Args:
            gt_list: Ground truth list
            pred_list: Predicted list
            match_threshold: Threshold for considering objects as matches
            
        Returns:
            Tuple of (object_metrics_dict, matched_pairs, matched_gt_indices, matched_pred_indices)
        """
        # Use Hungarian matching for OBJECT-LEVEL counts
        hungarian_helper = HungarianHelper()
        hungarian_info = hungarian_helper.get_complete_matching_info(gt_list, pred_list)
        matched_pairs = hungarian_info["matched_pairs"]
        
        # Count OBJECTS, not individual fields
        tp_objects = 0  # Objects with similarity >= match_threshold
        fd_objects = 0  # Objects with similarity < match_threshold
        for gt_idx, pred_idx, similarity in matched_pairs:
            if similarity >= match_threshold:
                tp_objects += 1
            else:
                fd_objects += 1
        
        # Count unmatched objects
        matched_gt_indices = {idx for idx, _, _ in matched_pairs}
        matched_pred_indices = {idx for _, idx, _ in matched_pairs}
        fn_objects = len(gt_list) - len(matched_gt_indices)  # Unmatched GT objects
        fa_objects = len(pred_list) - len(
            matched_pred_indices
        )  # Unmatched pred objects
        
        # Build list-level metrics counting OBJECTS (not fields)
        object_level_metrics = {
            "tp": tp_objects,
            "fa": fa_objects,  
            "fd": fd_objects,
            "fp": fa_objects + fd_objects,  # Total false positives
            "tn": 0,  # No true negatives at object level for non-empty lists
            "fn": fn_objects,
        }
        
        return (
            object_level_metrics,
            matched_pairs,
            matched_gt_indices,
            matched_pred_indices,
        )

    def _calculate_struct_list_similarity(
        self,
        gt_list: List["StructuredModel"],
        pred_list: List["StructuredModel"],
        info: "ComparableField",
    ) -> float:
        """Calculate raw similarity score for structured list.
        
        Args:
            gt_list: Ground truth list
            pred_list: Predicted list
            info: Field comparison info
            
        Returns:
            Raw similarity score between 0.0 and 1.0
        """
        if len(pred_list) > 0:
            # Use parent model's comparison method
            match_result = self.parent_model._compare_unordered_lists(
                gt_list, pred_list, info.comparator, info.threshold
            )
            return match_result.get("overall_score", 0.0)
        else:
            return 0.0

    def _calculate_nested_field_metrics(
        self,
        list_field_name: str,
        gt_list: List["StructuredModel"],
        pred_list: List["StructuredModel"],
                                       matched_pairs: List,
                                       matched_gt_indices: set,
                                       matched_pred_indices: set,
        match_threshold: float,
    ) -> Dict[str, Dict[str, Any]]:
        """Calculate field-level details with threshold-aware metric population.
        
        Process ALL matched pairs for field-level analysis, but populate metrics sections
        based on object-level similarity threshold:
        - Above threshold: populate both "overall" and "aggregate" sections
        - Below threshold: populate only "aggregate" section
        
        Args:
            list_field_name: Name of the parent list field
            gt_list: Ground truth list
            pred_list: Predicted list  
            matched_pairs: List of (gt_idx, pred_idx, similarity) tuples
            matched_gt_indices: Set of matched GT indices
            matched_pred_indices: Set of matched pred indices
            match_threshold: Match threshold for determining metric section population
            
        Returns:
            Dictionary mapping field names to their metrics
        """
        field_details = {}
        
        if gt_list and isinstance(gt_list[0], StructuredModel):
            model_class = gt_list[0].__class__
            
            # Process ALL matched pairs for field-level analysis
            all_matched_pairs = matched_pairs
            
            # Generate field details if we have any matched pairs OR unmatched objects
            has_matched_pairs = len(all_matched_pairs) > 0
            has_unmatched = (len(matched_gt_indices) < len(gt_list)) or (len(matched_pred_indices) < len(pred_list))
            
            if has_matched_pairs or has_unmatched:
                for sub_field_name in model_class.model_fields:
                    if sub_field_name == "extra_fields":
                        continue
                    
                    # Check if this field is a List[StructuredModel] that needs hierarchical treatment
                    field_info = model_class.model_fields.get(sub_field_name)
                    is_hierarchical_field = (
                        field_info and model_class._is_structured_field_type(field_info)
                    )
                    
                    if is_hierarchical_field:
                        # Handle hierarchical fields with threshold-aware metric population
                        field_details[sub_field_name] = self._handle_hierarchical_field_threshold_aware(
                            sub_field_name, gt_list, pred_list, all_matched_pairs, 
                            matched_gt_indices, matched_pred_indices, match_threshold
                        )
                    else:
                        # Handle primitive fields with threshold-aware metric population
                        field_details[sub_field_name] = self._handle_primitive_field_threshold_aware(
                            sub_field_name, gt_list, pred_list, all_matched_pairs,
                            matched_gt_indices, matched_pred_indices, match_threshold
                        )
        
        return field_details
    
    def _handle_hierarchical_field_threshold_aware(
        self,
        sub_field_name: str,
        gt_list: List["StructuredModel"],
        pred_list: List["StructuredModel"],
        matched_pairs: List,
        matched_gt_indices: set,
        matched_pred_indices: set,
        match_threshold: float) -> Dict[str, Any]:
        """Handle hierarchical List[StructuredModel] fields with threshold-aware metric population.
        
        This method processes ALL matched pairs for field-level analysis but populates
        metrics sections based on object-level similarity threshold.
        """
        
        # Collect pair results for recursive aggregation
        above_threshold_results = []  # For overall metrics
        all_pair_results = []  # For aggregate metrics
        
        # Process matched pairs with threshold-aware field-level comparison
        for gt_idx, pred_idx, similarity in matched_pairs:
            if gt_idx < len(gt_list) and pred_idx < len(pred_list):
                gt_item = gt_list[gt_idx]
                pred_item = pred_list[pred_idx]
                gt_sub_value = getattr(gt_item, sub_field_name, None)
                pred_sub_value = getattr(pred_item, sub_field_name, None)
                
                # Always perform field-level comparison for aggregate metrics
                pair_result = gt_item._dispatch_field_comparison(
                    sub_field_name, gt_sub_value, pred_sub_value
                )
                
                # Create aggregate section by summing nested field contributions
                aggregate_metrics = {"tp": 0, "fa": 0, "fd": 0, "fp": 0, "tn": 0, "fn": 0}
                
                # Check if both GT and Pred are null
                gt_is_null = (gt_sub_value is None or gt_sub_value == [] or gt_sub_value == "")
                pred_is_null = (pred_sub_value is None or pred_sub_value == [] or pred_sub_value == "")
                
                if gt_is_null and pred_is_null:
                    # Both GT and Pred are null - create nested field entries with TN contributions
                    nested_field_count = gt_item._get_nested_field_count(sub_field_name)
                    if nested_field_count > 0:
                        self._create_nested_field_entries_for_null_case(pair_result, gt_item, sub_field_name)
                        aggregate_metrics["tn"] = nested_field_count
                else:
                    # Sum up contributions from nested fields (for non-null cases)
                    if "fields" in pair_result:
                        for nested_field_name, nested_field_result in pair_result["fields"].items():
                            if "aggregate" in nested_field_result:
                                # Use aggregate metrics from nested fields
                                for metric in ["tp", "fa", "fd", "fp", "tn", "fn"]:
                                    aggregate_metrics[metric] += nested_field_result["aggregate"].get(metric, 0)
                            elif "overall" in nested_field_result:
                                # Fallback to overall metrics if no aggregate
                                for metric in ["tp", "fa", "fd", "fp", "tn", "fn"]:
                                    aggregate_metrics[metric] += nested_field_result["overall"].get(metric, 0)
                
                # Set the aggregate section
                pair_result["aggregate"] = aggregate_metrics
                
                # Add to all results for aggregate calculation
                all_pair_results.append(pair_result)
                
                # Only add to above-threshold results if similarity meets threshold
                if self._should_populate_overall_metrics(similarity, match_threshold):
                    above_threshold_results.append(pair_result)
        
        # Handle unmatched objects (contribute to aggregate only)
        unmatched_results = self._create_unmatched_results_for_hierarchical_field(
            sub_field_name, gt_list, pred_list, matched_gt_indices, matched_pred_indices
        )
        all_pair_results.extend(unmatched_results)
        
        # Calculate overall metrics from above-threshold results only
        overall_aggregated = self._recursive_aggregate_metrics(above_threshold_results)
        
        # Calculate aggregate metrics from all results
        aggregate_aggregated = self._recursive_aggregate_metrics(all_pair_results)
        
        # Preserve hierarchical fields structure from the first valid result
        hierarchical_fields = {}
        for pair_result in all_pair_results:
            if "fields" in pair_result and pair_result["fields"]:
                hierarchical_fields = pair_result["fields"]
                break
        
        # Combine results with proper structure
        final_result = {
            "overall": overall_aggregated.get("overall", {"tp": 0, "fa": 0, "fd": 0, "fp": 0, "tn": 0, "fn": 0}),
            "aggregate": aggregate_aggregated.get("aggregate", {"tp": 0, "fa": 0, "fd": 0, "fp": 0, "tn": 0, "fn": 0}),
            "fields": hierarchical_fields
        }
        
        # Merge field-level results with threshold-aware logic
        if above_threshold_results:
            overall_fields = overall_aggregated.get("fields", {})
            for field_name, field_data in overall_fields.items():
                if field_name not in final_result["fields"]:
                    final_result["fields"][field_name] = {
                        "overall": {"tp": 0, "fa": 0, "fd": 0, "fp": 0, "tn": 0, "fn": 0},
                        "aggregate": {"tp": 0, "fa": 0, "fd": 0, "fp": 0, "tn": 0, "fn": 0}
                    }
                final_result["fields"][field_name]["overall"] = field_data.get("overall", {"tp": 0, "fa": 0, "fd": 0, "fp": 0, "tn": 0, "fn": 0})
        
        if all_pair_results:
            aggregate_fields = aggregate_aggregated.get("fields", {})
            for field_name, field_data in aggregate_fields.items():
                if field_name not in final_result["fields"]:
                    final_result["fields"][field_name] = {
                        "overall": {"tp": 0, "fa": 0, "fd": 0, "fp": 0, "tn": 0, "fn": 0},
                        "aggregate": {"tp": 0, "fa": 0, "fd": 0, "fp": 0, "tn": 0, "fn": 0}
                    }
                final_result["fields"][field_name]["aggregate"] = field_data.get("aggregate", {"tp": 0, "fa": 0, "fd": 0, "fp": 0, "tn": 0, "fn": 0})
        
        # Add derived metrics recursively
        self._add_derived_metrics_recursively(final_result)
        
        # Add metadata from first pair if available
        if all_pair_results:
            for key in [
                "raw_similarity_score",
                "similarity_score", 
                "threshold_applied_score",
                "weight",
            ]:
                if key in all_pair_results[0]:
                    final_result[key] = all_pair_results[0][key]
        
        return final_result

    def _create_nested_field_entries_for_null_case(self, pair_result: Dict[str, Any], 
                                                  gt_item: 'StructuredModel', 
                                                  sub_field_name: str) -> None:
        """Create nested field entries for null cases to support metric aggregation."""
        if "fields" not in pair_result:
            pair_result["fields"] = {}
        
        # Get the nested model class to find field names
        field_info = gt_item.__class__.model_fields.get(sub_field_name)
        if field_info:
            from typing import get_origin, get_args, Union
            field_type = field_info.annotation if hasattr(field_info, 'annotation') else None
            if field_type:
                # Handle Union types (Optional[List[StructuredModel]])
                if get_origin(field_type) is Union:
                    # Find the List type in the Union
                    for arg in get_args(field_type):
                        if get_origin(arg) is list:
                            field_type = arg
                            break
                
                # Check if it's a List[StructuredModel]
                if get_origin(field_type) is list:
                    args = get_args(field_type)
                    if args and hasattr(args[0], 'model_fields'):
                        nested_model_class = args[0]
                        # Create TN entries for each nested field
                        for nested_field_name in nested_model_class.model_fields:
                            if nested_field_name != "extra_fields":
                                pair_result["fields"][nested_field_name] = {
                                    "overall": {"tp": 0, "fa": 0, "fd": 0, "fp": 0, "tn": 0, "fn": 0},  # Empty for unmatched objects
                                    "aggregate": {"tp": 0, "fa": 0, "fd": 0, "fp": 0, "tn": 1, "fn": 0}  # Add to aggregate only
                                }

    def _create_unmatched_results_for_hierarchical_field(self, sub_field_name: str,
                                                        gt_list: List["StructuredModel"],
                                                        pred_list: List["StructuredModel"],
                                                        matched_gt_indices: set,
                                                        matched_pred_indices: set) -> List[Dict[str, Any]]:
        """Create results for unmatched objects in hierarchical fields."""
        unmatched_results = []
        
        # Handle unmatched GT objects (contribute FN for non-null fields, TN for null fields)
        for gt_idx, gt_item in enumerate(gt_list):
            if gt_idx not in matched_gt_indices:
                gt_sub_value = getattr(gt_item, sub_field_name, None)
                
                if gt_sub_value is not None and gt_sub_value != [] and gt_sub_value != "":
                    # Non-null field - count as FN with nested field contributions
                    nested_field_count = gt_item._get_nested_field_count(sub_field_name)
                    if nested_field_count > 0 and isinstance(gt_sub_value, list):
                        # Count the list items and their nested fields
                        list_length = len(gt_sub_value)
                        fn_count = list_length * nested_field_count
                    else:
                        # Not a hierarchical field or empty list, count as 1
                        fn_count = 1
                    
                    unmatched_result = {
                        "overall": {"tp": 0, "fa": 0, "fd": 0, "fp": 0, "tn": 0, "fn": 0},  # Empty for unmatched objects
                        "fields": {},
                        "aggregate": {"tp": 0, "fa": 0, "fd": 0, "fp": 0, "tn": 0, "fn": fn_count}  # Add to aggregate only
                    }
                    unmatched_results.append(unmatched_result)
                else:
                    # Null/empty field - count as TN with nested field contributions
                    nested_field_count = gt_item._get_nested_field_count(sub_field_name)
                    if nested_field_count > 0:
                        # For hierarchical fields, count nested fields as TN
                        tn_count = nested_field_count
                        
                        # Create nested field entries so that _collect_all_primitive_metrics can find them
                        unmatched_result = {
                            "overall": {"tp": 0, "fa": 0, "fd": 0, "fp": 0, "tn": 0, "fn": 0},  # Empty for unmatched objects
                            "fields": {},
                            "aggregate": {"tp": 0, "fa": 0, "fd": 0, "fp": 0, "tn": tn_count, "fn": 0}  # Add to aggregate only
                        }
                        
                        self._create_nested_field_entries_for_null_case(unmatched_result, gt_item, sub_field_name)
                    else:
                        # Not a hierarchical field, count as 1
                        tn_count = 1
                        unmatched_result = {
                            "overall": {"tp": 0, "fa": 0, "fd": 0, "fp": 0, "tn": 0, "fn": 0},  # Empty for unmatched objects
                            "fields": {},
                            "aggregate": {"tp": 0, "fa": 0, "fd": 0, "fp": 0, "tn": tn_count, "fn": 0}  # Add to aggregate only
                        }
                    
                    unmatched_results.append(unmatched_result)
        
        # Handle unmatched pred objects (contribute FA for hierarchical fields)
        for pred_idx, pred_item in enumerate(pred_list):
            if pred_idx not in matched_pred_indices:
                pred_sub_value = getattr(pred_item, sub_field_name, None)
                
                if pred_sub_value is not None and pred_sub_value != [] and pred_sub_value != "":
                    # Non-null field - count as FA with nested field contributions
                    nested_field_count = pred_item._get_nested_field_count(sub_field_name)
                    if nested_field_count > 0 and isinstance(pred_sub_value, list):
                        # Count the list items and their nested fields
                        list_length = len(pred_sub_value)
                        fa_count = list_length * nested_field_count
                    else:
                        # Not a hierarchical field or empty list, count as 1
                        fa_count = 1
                    
                    unmatched_result = {
                        "overall": {"tp": 0, "fa": 0, "fd": 0, "fp": 0, "tn": 0, "fn": 0},  # Empty for unmatched objects
                        "fields": {},
                        "aggregate": {"tp": 0, "fa": fa_count, "fd": 0, "fp": fa_count, "tn": 0, "fn": 0}  # Add to aggregate only
                    }
                    unmatched_results.append(unmatched_result)
        
        return unmatched_results

    def _handle_hierarchical_field(
        self,
        sub_field_name: str,
        gt_list: List["StructuredModel"],
        pred_list: List["StructuredModel"],
                                  matched_pairs: List,
                                  matched_gt_indices: set,
                                  matched_pred_indices: set,
                                  match_threshold: float) -> Dict[str, Any]:
        """Handle hierarchical List[StructuredModel] fields with proper nested field counting.
        
        This method properly counts nested field contributions for unmatched objects
        in hierarchical fields (List[StructuredModel] types).
        """
        
        # Collect all pair results for recursive aggregation
        pair_results = []
        
        # Process matched pairs with field-level comparison (regardless of object-level similarity)
        for gt_idx, pred_idx, similarity in matched_pairs:
            if gt_idx < len(gt_list) and pred_idx < len(pred_list):
                gt_item = gt_list[gt_idx]
                pred_item = pred_list[pred_idx]
                gt_sub_value = getattr(gt_item, sub_field_name, None)
                pred_sub_value = getattr(pred_item, sub_field_name, None)
                
                # Always use field-level comparison for matched pairs
                # The object-level similarity doesn't affect field-level metrics
                pair_result = gt_item._dispatch_field_comparison(
                    sub_field_name, gt_sub_value, pred_sub_value
                )
                
                # For hierarchical fields, create aggregate section by summing nested field contributions
                # The aggregate should include contributions from nested fields
                aggregate_metrics = {"tp": 0, "fa": 0, "fd": 0, "fp": 0, "tn": 0, "fn": 0}
                
                # Check if both GT and Pred are null
                gt_is_null = (gt_sub_value is None or gt_sub_value == [] or gt_sub_value == "")
                pred_is_null = (pred_sub_value is None or pred_sub_value == [] or pred_sub_value == "")
                
                if gt_is_null and pred_is_null:
                    # Both GT and Pred are null - create nested field entries with TN contributions
                    nested_field_count = gt_item._get_nested_field_count(sub_field_name)
                    if nested_field_count > 0:
                        # Create nested field entries so that _collect_all_primitive_metrics can find them
                        if "fields" not in pair_result:
                            pair_result["fields"] = {}
                        
                        # Get the nested model class to find field names
                        field_info = gt_item.__class__.model_fields.get(sub_field_name)
                        if field_info:
                            from typing import get_origin, get_args, Union
                            field_type = field_info.annotation if hasattr(field_info, 'annotation') else None
                            if field_type:
                                # Handle Union types (Optional[List[StructuredModel]])
                                if get_origin(field_type) is Union:
                                    # Find the List type in the Union
                                    for arg in get_args(field_type):
                                        if get_origin(arg) is list:
                                            field_type = arg
                                            break
                                
                                # Check if it's a List[StructuredModel]
                                if get_origin(field_type) is list:
                                    args = get_args(field_type)
                                    if args and hasattr(args[0], 'model_fields'):
                                        nested_model_class = args[0]
                                        # Create TN entries for each nested field
                                        for nested_field_name in nested_model_class.model_fields:
                                            if nested_field_name != "extra_fields":
                                                pair_result["fields"][nested_field_name] = {
                                                    "overall": {"tp": 0, "fa": 0, "fd": 0, "fp": 0, "tn": 1, "fn": 0},
                                                    "aggregate": {"tp": 0, "fa": 0, "fd": 0, "fp": 0, "tn": 1, "fn": 0}
                                                }
                        
                        # Set aggregate to sum of nested fields
                        aggregate_metrics["tn"] = nested_field_count
                else:
                    # Sum up contributions from nested fields (for non-null cases)
                    if "fields" in pair_result:
                        for nested_field_name, nested_field_result in pair_result["fields"].items():
                            if "aggregate" in nested_field_result:
                                # Use aggregate metrics from nested fields
                                for metric in ["tp", "fa", "fd", "fp", "tn", "fn"]:
                                    aggregate_metrics[metric] += nested_field_result["aggregate"].get(metric, 0)
                            elif "overall" in nested_field_result:
                                # Fallback to overall metrics if no aggregate
                                for metric in ["tp", "fa", "fd", "fp", "tn", "fn"]:
                                    aggregate_metrics[metric] += nested_field_result["overall"].get(metric, 0)
                
                # Set the aggregate section
                pair_result["aggregate"] = aggregate_metrics
                
                pair_results.append(pair_result)
        
        # Handle unmatched GT objects (contribute FN for non-null fields, TN for null fields)
        for gt_idx, gt_item in enumerate(gt_list):
            if gt_idx not in matched_gt_indices:
                gt_sub_value = getattr(gt_item, sub_field_name, None)
                
                if gt_sub_value is not None and gt_sub_value != [] and gt_sub_value != "":
                    # Non-null field - count as FN with nested field contributions
                    nested_field_count = gt_item._get_nested_field_count(sub_field_name)
                    if nested_field_count > 0 and isinstance(gt_sub_value, list):
                        # Count the list items and their nested fields
                        list_length = len(gt_sub_value)
                        fn_count = list_length * nested_field_count
                    else:
                        # Not a hierarchical field or empty list, count as 1
                        fn_count = 1
                    
                    unmatched_result = {
                        "overall": {"tp": 0, "fa": 0, "fd": 0, "fp": 0, "tn": 0, "fn": 0},  # Empty for unmatched objects
                        "fields": {},
                        "aggregate": {"tp": 0, "fa": 0, "fd": 0, "fp": 0, "tn": 0, "fn": fn_count}  # Add to aggregate only
                    }
                    pair_results.append(unmatched_result)
                else:
                    # Null/empty field - count as TN with nested field contributions
                    nested_field_count = gt_item._get_nested_field_count(sub_field_name)
                    if nested_field_count > 0:
                        # For hierarchical fields, count nested fields as TN
                        tn_count = nested_field_count
                        
                        # Create nested field entries so that _collect_all_primitive_metrics can find them
                        unmatched_result = {
                            "overall": {"tp": 0, "fa": 0, "fd": 0, "fp": 0, "tn": 0, "fn": 0},  # Empty for unmatched objects
                            "fields": {},
                            "aggregate": {"tp": 0, "fa": 0, "fd": 0, "fp": 0, "tn": tn_count, "fn": 0}  # Add to aggregate only
                        }
                        
                        # Get the nested model class to create field entries
                        field_info = gt_item.__class__.model_fields.get(sub_field_name)
                        if field_info:
                            from typing import get_origin, get_args, Union
                            field_type = field_info.annotation if hasattr(field_info, 'annotation') else None
                            if field_type:
                                # Handle Union types (Optional[List[StructuredModel]])
                                if get_origin(field_type) is Union:
                                    # Find the List type in the Union
                                    for arg in get_args(field_type):
                                        if get_origin(arg) is list:
                                            field_type = arg
                                            break
                                
                                # Check if it's a List[StructuredModel]
                                if get_origin(field_type) is list:
                                    args = get_args(field_type)
                                    if args and hasattr(args[0], 'model_fields'):
                                        nested_model_class = args[0]
                                        # Create TN entries for each nested field
                                        for nested_field_name in nested_model_class.model_fields:
                                            if nested_field_name != "extra_fields":
                                                unmatched_result["fields"][nested_field_name] = {
                                                    "overall": {"tp": 0, "fa": 0, "fd": 0, "fp": 0, "tn": 0, "fn": 0},  # Empty for unmatched objects
                                                    "aggregate": {"tp": 0, "fa": 0, "fd": 0, "fp": 0, "tn": 1, "fn": 0}  # Add to aggregate only
                                                }
                    else:
                        # Not a hierarchical field, count as 1
                        tn_count = 1
                        unmatched_result = {
                            "overall": {"tp": 0, "fa": 0, "fd": 0, "fp": 0, "tn": 0, "fn": 0},  # Empty for unmatched objects
                            "fields": {},
                            "aggregate": {"tp": 0, "fa": 0, "fd": 0, "fp": 0, "tn": tn_count, "fn": 0}  # Add to aggregate only
                        }
                    
                    pair_results.append(unmatched_result)
        
        # Handle unmatched pred objects (contribute FA for hierarchical fields)
        for pred_idx, pred_item in enumerate(pred_list):
            if pred_idx not in matched_pred_indices:
                pred_sub_value = getattr(pred_item, sub_field_name, None)
                
                if pred_sub_value is not None and pred_sub_value != [] and pred_sub_value != "":
                    # Non-null field - count as FA with nested field contributions
                    nested_field_count = pred_item._get_nested_field_count(sub_field_name)
                    if nested_field_count > 0 and isinstance(pred_sub_value, list):
                        # Count the list items and their nested fields
                        list_length = len(pred_sub_value)
                        fa_count = list_length * nested_field_count
                    else:
                        # Not a hierarchical field or empty list, count as 1
                        fa_count = 1
                    
                    unmatched_result = {
                        "overall": {"tp": 0, "fa": 0, "fd": 0, "fp": 0, "tn": 0, "fn": 0},  # Empty for unmatched objects
                        "fields": {},
                        "aggregate": {"tp": 0, "fa": fa_count, "fd": 0, "fp": fa_count, "tn": 0, "fn": 0}  # Add to aggregate only
                    }
                    pair_results.append(unmatched_result)
        
        # Use recursive aggregation function
        aggregated_result = self._recursive_aggregate_metrics(pair_results)
        
        # Add derived metrics recursively
        self._add_derived_metrics_recursively(aggregated_result)
        
        # Add metadata from first pair if available
        if pair_results:
            for key in [
                "raw_similarity_score",
                "similarity_score",
                "threshold_applied_score",
                "weight",
            ]:
                if key in pair_results[0]:
                    aggregated_result[key] = pair_results[0][key]
        
        return (
            aggregated_result
            if pair_results
            else {"overall": {"tp": 0, "fa": 0, "fd": 0, "fp": 0, "tn": 0, "fn": 0}}
        )

    
    def _expand_hierarchical_field_metrics(self, pair_result: Dict[str, Any], gt_value: Any, pred_value: Any, field_name: str, gt_item: 'StructuredModel') -> Dict[str, Any]:
        """Expand hierarchical field metrics to include nested field contributions.
        
        When a hierarchical field (like List[StructuredModel]) is classified as FA or TN,
        we need to add contributions for its nested fields to match the expected behavior.
        
        Args:
            pair_result: The current pair result from field comparison
            gt_value: Ground truth value for the field
            pred_value: Predicted value for the field  
            field_name: Name of the field
            gt_item: The ground truth item containing the field
            
        Returns:
            Updated pair result with expanded nested field metrics
        """
        # Use the helper method to get nested field count
        nested_field_count = gt_item._get_nested_field_count(field_name)
        
        if nested_field_count > 0:
            # If this is a FA case (GT=None, Pred=non-None), add FA for each nested field
            if pair_result["overall"].get("fa", 0) > 0:
                pair_result["overall"]["fa"] += nested_field_count
                pair_result["overall"]["fp"] += nested_field_count
                # Also update aggregate section if present
                if "aggregate" in pair_result:
                    pair_result["aggregate"]["fa"] += nested_field_count
                    pair_result["aggregate"]["fp"] += nested_field_count
            
            # If this is a TN case (GT=None, Pred=None), add TN for each nested field  
            elif pair_result["overall"].get("tn", 0) > 0:
                pair_result["overall"]["tn"] += nested_field_count
                # Also update aggregate section if present
                if "aggregate" in pair_result:
                    pair_result["aggregate"]["tn"] += nested_field_count
            
            # If this is a FN case (GT=non-None, Pred=None), add FN for each nested field
            elif pair_result["overall"].get("fn", 0) > 0:
                pair_result["overall"]["fn"] += nested_field_count
                # Also update aggregate section if present
                if "aggregate" in pair_result:
                    pair_result["aggregate"]["fn"] += nested_field_count
        
        return pair_result
    
    def _recursive_aggregate_metrics(self, pair_results: List[Dict[str, Any]]) -> Dict[str, Any]:
        """Recursively aggregate metrics from multiple pair results - handles arbitrary depth."""
        if not pair_results:
            return {
                "overall": {"tp": 0, "fa": 0, "fd": 0, "fp": 0, "tn": 0, "fn": 0},
                "fields": {},
            }
        
        # Initialize the aggregated result
        aggregated = {
            "overall": {"tp": 0, "fa": 0, "fd": 0, "fp": 0, "tn": 0, "fn": 0},
            "fields": {},
            "aggregate": {"tp": 0, "fa": 0, "fd": 0, "fp": 0, "tn": 0, "fn": 0},
        }
        
        for pair_result in pair_results:
            # Aggregate overall metrics
            if "overall" in pair_result:
                for metric in ["tp", "fa", "fd", "fp", "tn", "fn"]:
                    aggregated["overall"][metric] += pair_result["overall"].get(
                        metric, 0
                    )
            
            # Aggregate aggregate metrics
            if "aggregate" in pair_result:
                for metric in ["tp", "fa", "fd", "fp", "tn", "fn"]:
                    aggregated["aggregate"][metric] += pair_result["aggregate"].get(
                        metric, 0
                    )
            
            # Recursively aggregate fields
            if "fields" in pair_result:
                aggregated["fields"] = self._recursive_merge_fields(
                    aggregated["fields"], pair_result["fields"]
                )
        
        return aggregated
    
    def _recursive_merge_fields(
        self, target_fields: Dict[str, Any], source_fields: Dict[str, Any]
    ) -> Dict[str, Any]:
        """Recursively merge field metrics - TRUE recursion for arbitrary depth."""
        for field_name, field_metrics in source_fields.items():
            if field_name not in target_fields:
                # Initialize field in target with same structure as source
                if "overall" in field_metrics:
                    # Hierarchical structure
                    target_fields[field_name] = {
                        "overall": {
                            "tp": 0,
                            "fa": 0,
                            "fd": 0,
                            "fp": 0,
                            "tn": 0,
                            "fn": 0,
                        },
                        "fields": {},
                        "aggregate": {
                            "tp": 0,
                            "fa": 0,
                            "fd": 0,
                            "fp": 0,
                            "tn": 0,
                            "fn": 0,
                        },
                    }
                else:
                    # Flat structure
                    target_fields[field_name] = {
                        "tp": 0,
                        "fa": 0,
                        "fd": 0,
                        "fp": 0,
                        "tn": 0,
                        "fn": 0,
                    }
            
            # Aggregate metrics based on structure type
            if "overall" in field_metrics:
                # Hierarchical structure - aggregate overall and aggregate sections, and recurse into fields
                for metric in ["tp", "fa", "fd", "fp", "tn", "fn"]:
                    target_fields[field_name]["overall"][metric] += field_metrics[
                        "overall"
                    ].get(metric, 0)
                
                # Aggregate the aggregate section if present
                if "aggregate" in field_metrics:
                    for metric in ["tp", "fa", "fd", "fp", "tn", "fn"]:
                        target_fields[field_name]["aggregate"][metric] += field_metrics[
                            "aggregate"
                        ].get(metric, 0)
                
                # RECURSIVE CALL: Handle nested fields at arbitrary depth
                if "fields" in field_metrics:
                    if "fields" not in target_fields[field_name]:
                        target_fields[field_name]["fields"] = {}
                    target_fields[field_name]["fields"] = self._recursive_merge_fields(
                        target_fields[field_name]["fields"], field_metrics["fields"]
                    )
            else:
                # Flat structure - aggregate directly
                for metric in ["tp", "fa", "fd", "fp", "tn", "fn"]:
                    target_fields[field_name][metric] += field_metrics.get(metric, 0)
        
        return target_fields
    
    def _add_derived_metrics_recursively(self, metrics_dict: Dict[str, Any]) -> None:
        """Recursively add derived metrics to all levels of the structure."""
        metrics_helper = MetricsHelper()
        
        # Add derived metrics to overall if present
        if "overall" in metrics_dict:
            metrics_dict["overall"]["derived"] = (
                metrics_helper.calculate_derived_metrics(metrics_dict["overall"])
            )
        
        # Add derived metrics to aggregate if present
        if "aggregate" in metrics_dict:
            metrics_dict["aggregate"]["derived"] = (
                metrics_helper.calculate_derived_metrics(metrics_dict["aggregate"])
            )
        
        # Recursively process fields
        if "fields" in metrics_dict:
            for field_name, field_data in metrics_dict["fields"].items():
                if "overall" in field_data:
                    # Hierarchical structure - add derived and recurse
                    field_data["overall"]["derived"] = (
                        metrics_helper.calculate_derived_metrics(field_data["overall"])
                    )
                    if "aggregate" in field_data:
                        field_data["aggregate"]["derived"] = (
                            metrics_helper.calculate_derived_metrics(field_data["aggregate"])
                        )
                    self._add_derived_metrics_recursively(field_data)  # RECURSIVE CALL
                elif "tp" in field_data:
                    # Flat structure with metrics - add derived metrics directly
                    field_data["derived"] = metrics_helper.calculate_derived_metrics(
                        field_data
                    )
                # If neither "overall" nor "tp" is present, it might be an empty structure - skip

    def _handle_primitive_field_threshold_aware(
        self,
        sub_field_name: str,
        gt_list: List["StructuredModel"],
        pred_list: List["StructuredModel"],
        matched_pairs: List,
        matched_gt_indices: set,
        matched_pred_indices: set,
        match_threshold: float) -> Dict[str, Any]:
        """Handle primitive fields with threshold-aware metric population.
        
        Process ALL matched pairs for field-level analysis, but populate metrics sections
        based on object-level similarity threshold.
        """
        
        # Initialize metrics sections
        overall_metrics = {"tp": 0, "fa": 0, "fd": 0, "fp": 0, "tn": 0, "fn": 0}
        aggregate_metrics = {"tp": 0, "fa": 0, "fd": 0, "fp": 0, "tn": 0, "fn": 0}
        
        # Process matched pairs with threshold-aware metric population
        for gt_idx, pred_idx, similarity in matched_pairs:
            if gt_idx < len(gt_list) and pred_idx < len(pred_list):
                gt_item = gt_list[gt_idx]
                pred_item = pred_list[pred_idx]
                gt_sub_value = getattr(gt_item, sub_field_name, None)
                pred_sub_value = getattr(pred_item, sub_field_name, None)
                
                # Get field-level classification for this pair
                field_classification = gt_item._classify_field_for_confusion_matrix(sub_field_name, pred_sub_value)
                
                # Add to appropriate sections based on threshold
                self._add_to_metric_sections(field_classification, similarity, match_threshold,
                                           overall_metrics, aggregate_metrics)
        
        # Handle unmatched GT objects (contribute to aggregate only)
        for gt_idx, gt_item in enumerate(gt_list):
            if gt_idx not in matched_gt_indices:
                gt_sub_value = getattr(gt_item, sub_field_name, None)
                if gt_sub_value is not None and gt_sub_value != "" and gt_sub_value != []:
                    aggregate_metrics["fn"] += 1
                else:
                    # GT field is None/empty - this is a TN (correctly predicted as absent)
                    aggregate_metrics["tn"] += 1
        
        # Handle unmatched pred objects (contribute to aggregate only)
        for pred_idx, pred_item in enumerate(pred_list):
            if pred_idx not in matched_pred_indices:
                pred_sub_value = getattr(pred_item, sub_field_name, None)
                if pred_sub_value is not None and pred_sub_value != "" and pred_sub_value != []:
                    aggregate_metrics["fa"] += 1
                    aggregate_metrics["fp"] += 1
        
        # Return both overall and aggregate sections
        return {
            "overall": overall_metrics,
            "aggregate": aggregate_metrics
        }

    def _should_populate_overall_metrics(self, similarity: float, match_threshold: float) -> bool:
        """Determine if metrics should populate the "overall" section based on threshold.
        
        This method implements threshold validation logic to determine whether field-level
        metrics from a matched pair should be included in the "overall" section.
        
        Args:
            similarity: The similarity score between the matched objects
            match_threshold: The threshold for considering objects as matches
            
        Returns:
            True if metrics should populate "overall" section, False otherwise
        """
        # Handle None or invalid threshold cases - populate both sections for backward compatibility
        if match_threshold is None:
            return True
            
        # Validate threshold is in valid range
        if not isinstance(match_threshold, (int, float)) or not (0.0 <= match_threshold <= 1.0):
            # Invalid threshold - default to populating both sections
            return True
            
        # Use ThresholdHelper for consistent threshold checking with floating point precision
        from .threshold_helper import ThresholdHelper
        return ThresholdHelper.is_above_threshold(similarity, match_threshold)

    def _should_populate_aggregate_metrics(self, similarity: float, match_threshold: float) -> bool:
        """Determine if metrics should populate the "aggregate" section.
        
        The aggregate section is always populated for universal aggregation functionality,
        regardless of threshold or similarity score.
        
        Args:
            similarity: The similarity score between the matched objects (unused)
            match_threshold: The threshold for considering objects as matches (unused)
            
        Returns:
            Always True - aggregate metrics are always populated
        """
        return True

    def _add_to_metric_sections(self, field_classification: dict, similarity: float, 
                               match_threshold: float, overall_metrics: dict, 
                               aggregate_metrics: dict) -> None:
        """Add field classification results to appropriate metric sections based on threshold.
        
        This method implements the core threshold-aware metric population logic:
        - Above threshold: populate both "overall" and "aggregate" sections
        - Below threshold: populate only "aggregate" section
        
        Args:
            field_classification: Dictionary with metric counts (tp, fa, fd, fp, tn, fn)
            similarity: The similarity score between the matched objects
            match_threshold: The threshold for considering objects as matches
            overall_metrics: Dictionary to accumulate overall metrics
            aggregate_metrics: Dictionary to accumulate aggregate metrics
        """
        # Always populate aggregate section for universal aggregation
        if self._should_populate_aggregate_metrics(similarity, match_threshold):
            for metric in ["tp", "fa", "fd", "fp", "tn", "fn"]:
                aggregate_metrics[metric] += field_classification.get(metric, 0)
        
        # Only populate overall section if above threshold
        if self._should_populate_overall_metrics(similarity, match_threshold):
            for metric in ["tp", "fa", "fd", "fp", "tn", "fn"]:
                overall_metrics[metric] += field_classification.get(metric, 0)

# Import needed at bottom to avoid circular imports
from .structured_model import StructuredModel<|MERGE_RESOLUTION|>--- conflicted
+++ resolved
@@ -53,12 +53,7 @@
         # Get field configuration - same as original
         info = self.parent_model.__class__._get_comparison_info(field_name)
         weight = info.weight
-<<<<<<< HEAD
-        threshold = info.threshold
-        
-=======
-
->>>>>>> 72799b84
+
         # PHASE 3 FIX: Use correct threshold source for Hungarian matching decisions
         # Should use the list element model's match_threshold, not the parent field's threshold
         if gt_list and hasattr(gt_list[0].__class__, "match_threshold"):
